import dolfin
import os

import dolfin_navier_scipy.stokes_navier_utils as snu
import dolfin_navier_scipy.problem_setups as dnsps

# dolfin.parameters.linear_algebra_backend = 'uBLAS'
# dolfin.parameters.linear_algebra_backend = 'Eigen'

# krylovdict = dict(krylov='Gmres', krpslvprms={'tol': 1e-2})
krylovdict = {}


def testit(problem='drivencavity', N=None, nu=1e-2, Re=None, nonltrt=None,
           t0=0.0, tE=1.0, Nts=1e2+1, ParaviewOutput=False, scheme='TH'):

    femp, stokesmatsc, rhsd = \
        dnsps.get_sysmats(problem=problem, Re=Re, nu=nu, scheme=scheme,
                          meshparams=dict(refinement_level=N), mergerhs=True)
    proutdir = 'results/'
    ddir = 'data/'
    data_prfx = problem + '{4}_N{0}_Re{1}_Nts{2}_tE{3}'.\
        format(N, femp['Re'], Nts, tE, scheme)

    dolfin.plot(femp['V'].mesh())

    # setting some parameters
    if Re is not None:
        nu = femp['charlen']/Re

    tips = dict(t0=t0, tE=tE, Nts=Nts)

    try:
        os.chdir(ddir)
    except OSError:
        raise Warning('need "' + ddir + '" subdir for storing the data')
    os.chdir('..')

    soldict = stokesmatsc  # containing A, J, JT
    soldict.update(femp)  # adding V, Q, invinds, diribcs
    soldict.update(tips)  # adding time integration params
    soldict.update(fv=rhsd['fv'], fp=rhsd['fp'],
                   N=N, nu=nu,
                   # start_ssstokes=True,
                   get_datastring=None,
                   treat_nonl_explct=nonltrt,
                   data_prfx=ddir+data_prfx,
                   paraviewoutput=ParaviewOutput,
                   vfileprfx=proutdir+'vel_expnl_',
                   pfileprfx=proutdir+'p_expnl')

    soldict.update(krylovdict)  # if we wanna use an iterative solver

#
# compute the uncontrolled steady state Navier-Stokes solution
#
    # vp_ss_nse = snu.solve_steadystate_nse(**soldict)
    soldict.update(dict(start_ssstokes=True,  # stokes_flow=True,
                        iniv=0*rhsd['fv']))
    snu.solve_nse(**soldict)


if __name__ == '__main__':
    nonltrt = True
    # testit(problem='cylinderwake', N=2, nu=2e-3, t0=0.0, tE=5., Nts=2.5*512,
    #        scheme='CR', ParaviewOutput=True)
<<<<<<< HEAD
    testit(problem='cylinderwake', N=1, Re=40, t0=0.0, tE=.5, Nts=128,
           scheme='TH', ParaviewOutput=True)
=======
    testit(problem='cylinderwake', N=1, Re=60, t0=0.0, tE=1., Nts=512,
           scheme='TH', ParaviewOutput=True, nonltrt=nonltrt)
    # testit(problem='cylinderwake', N=2, Re=60, t0=0.0, tE=.0288, Nts=57,
    #        scheme='TH', ParaviewOutput=True, nonltrt=nonltrt)
>>>>>>> fe7cb7ec
    # testit(problem='cylinderwake3D', N=2, Re=50, t0=0.0, tE=2., Nts=512,
    #        scheme='CR', ParaviewOutput=True)<|MERGE_RESOLUTION|>--- conflicted
+++ resolved
@@ -64,14 +64,9 @@
     nonltrt = True
     # testit(problem='cylinderwake', N=2, nu=2e-3, t0=0.0, tE=5., Nts=2.5*512,
     #        scheme='CR', ParaviewOutput=True)
-<<<<<<< HEAD
-    testit(problem='cylinderwake', N=1, Re=40, t0=0.0, tE=.5, Nts=128,
-           scheme='TH', ParaviewOutput=True)
-=======
     testit(problem='cylinderwake', N=1, Re=60, t0=0.0, tE=1., Nts=512,
            scheme='TH', ParaviewOutput=True, nonltrt=nonltrt)
     # testit(problem='cylinderwake', N=2, Re=60, t0=0.0, tE=.0288, Nts=57,
     #        scheme='TH', ParaviewOutput=True, nonltrt=nonltrt)
->>>>>>> fe7cb7ec
     # testit(problem='cylinderwake3D', N=2, Re=50, t0=0.0, tE=2., Nts=512,
     #        scheme='CR', ParaviewOutput=True)