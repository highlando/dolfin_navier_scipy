import dolfin

import dolfin_navier_scipy.stokes_navier_utils as snu
import dolfin_navier_scipy.problem_setups as dnsps

# dolfin.parameters.linear_algebra_backend = 'uBLAS'
# dolfin.parameters.linear_algebra_backend = 'Eigen'

# krylovdict = dict(krylov='Gmres', krpslvprms={'tol': 1e-2})
krylovdict = {}


def testit(problem='drivencavity', N=None, nu=1e-2, Re=None, nonltrt=None,
           t0=0.0, tE=1.0, Nts=1e2+1, ParaviewOutput=False, scheme='TH'):

    femp, stokesmatsc, rhsd = \
        dnsps.get_sysmats(problem=problem, Re=Re, nu=nu, scheme=scheme,
                          meshparams=dict(refinement_level=N), mergerhs=True)
    proutdir = 'results/'

    dolfin.plot(femp['V'].mesh())

    # setting some parameters
    if Re is not None:
        nu = femp['charlen']/Re

    tips = dict(t0=t0, tE=tE, Nts=Nts)

    soldict = stokesmatsc  # containing A, J, JT
    soldict.update(femp)  # adding V, Q, invinds, diribcs
    soldict.update(tips)  # adding time integration params
    soldict.update(fv=rhsd['fv'], fp=rhsd['fp'],
                   N=N, nu=nu,
                   start_ssstokes=True,
                   treat_nonl_explct=nonltrt,
                   no_data_caching=True,
                   paraviewoutput=ParaviewOutput,
                   vfileprfx=proutdir+'vel_expnl_',
                   pfileprfx=proutdir+'p_expnl')

    soldict.update(krylovdict)  # if we wanna use an iterative solver

#
# compute the uncontrolled steady state Navier-Stokes solution
#
    # vp_ss_nse = snu.solve_steadystate_nse(**soldict)
    # soldict.update(dict(start_ssstokes=True))
    snu.solve_nse(**soldict)


if __name__ == '__main__':
    nonltrt = True
    # # ## baby
    # testit(problem='cylinderwake', N=1, Re=30, t0=0.0, tE=.1, Nts=50,
    #        scheme='TH', ParaviewOutput=True, nonltrt=nonltrt)
    # # ## light
<<<<<<< HEAD
    testit(problem='cylinderwake', N=2, Re=80, t0=0.0, tE=1., Nts=512,
           scheme='TH', ParaviewOutput=True, nonltrt=nonltrt)
=======
    # testit(problem='cylinderwake', N=2, Re=80, t0=0.0, tE=1., Nts=512,
    #        scheme='CR', ParaviewOutput=True, nonltrt=nonltrt)
>>>>>>> c6af2ba8
    # # ## medium
    testit(problem='cylinderwake', N=2, Re=100, t0=0.0, tE=2., Nts=4*512,
           scheme='TH', ParaviewOutput=True, nonltrt=nonltrt)
    # # ## hard
    # testit(problem='cylinderwake', N=3, Re=150, t0=0.0, tE=2., Nts=8*512,
    #        scheme='TH', ParaviewOutput=True, nonltrt=nonltrt)
    # # ## 3D
    # testit(problem='cylinderwake3D', N=2, Re=50, t0=0.0, tE=2., Nts=512,
    #        scheme='CR', ParaviewOutput=True)<|MERGE_RESOLUTION|>--- conflicted
+++ resolved
@@ -54,16 +54,11 @@
     # testit(problem='cylinderwake', N=1, Re=30, t0=0.0, tE=.1, Nts=50,
     #        scheme='TH', ParaviewOutput=True, nonltrt=nonltrt)
     # # ## light
-<<<<<<< HEAD
     testit(problem='cylinderwake', N=2, Re=80, t0=0.0, tE=1., Nts=512,
            scheme='TH', ParaviewOutput=True, nonltrt=nonltrt)
-=======
-    # testit(problem='cylinderwake', N=2, Re=80, t0=0.0, tE=1., Nts=512,
-    #        scheme='CR', ParaviewOutput=True, nonltrt=nonltrt)
->>>>>>> c6af2ba8
     # # ## medium
-    testit(problem='cylinderwake', N=2, Re=100, t0=0.0, tE=2., Nts=4*512,
-           scheme='TH', ParaviewOutput=True, nonltrt=nonltrt)
+    # testit(problem='cylinderwake', N=2, Re=100, t0=0.0, tE=2., Nts=4*512,
+    #        scheme='TH', ParaviewOutput=True, nonltrt=nonltrt)
     # # ## hard
     # testit(problem='cylinderwake', N=3, Re=150, t0=0.0, tE=2., Nts=8*512,
     #        scheme='TH', ParaviewOutput=True, nonltrt=nonltrt)
