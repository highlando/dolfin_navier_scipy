{
    "description": "<p>The package *dolfin_navier_scipy (dns)* provides an interface between *scipy* and *FEniCS* in view of solving Navier-Stokes Equations. *FEniCS* is used to perform a Finite Element discretization of the equations. The assembled coefficients are exported as sparse matrices for use in *scipy*. Nonlinear and time-dependent parts are evaluated and assembled on demand. Visualization is done via the *FEniCS* interface to *paraview*.</p>\n\n<p>&nbsp;</p>", 
<<<<<<< HEAD
    "license": "GPL-3.0"
=======
    "license": "GPL-3.0", 
    "title": "dolfin_navier_scipy: a python Scipy FEniCS interface", 
    "creators": [
        {
            "orcid": "0000-0003-0228-8522", 
            "name": "Jan Heiland"
        }
	],
    "access_right": "open"
>>>>>>> c6af2ba8
}<|MERGE_RESOLUTION|>--- conflicted
+++ resolved
@@ -1,8 +1,5 @@
 {
     "description": "<p>The package *dolfin_navier_scipy (dns)* provides an interface between *scipy* and *FEniCS* in view of solving Navier-Stokes Equations. *FEniCS* is used to perform a Finite Element discretization of the equations. The assembled coefficients are exported as sparse matrices for use in *scipy*. Nonlinear and time-dependent parts are evaluated and assembled on demand. Visualization is done via the *FEniCS* interface to *paraview*.</p>\n\n<p>&nbsp;</p>", 
-<<<<<<< HEAD
-    "license": "GPL-3.0"
-=======
     "license": "GPL-3.0", 
     "title": "dolfin_navier_scipy: a python Scipy FEniCS interface", 
     "creators": [
@@ -11,6 +8,9 @@
             "name": "Jan Heiland"
         }
 	],
+    "keywords": [
+        "navier-stokes equations", 
+        "simulation"
+    ], 
     "access_right": "open"
->>>>>>> c6af2ba8
 }