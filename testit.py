import dolfin
import os

import dolfin_navier_scipy.dolfin_to_sparrays as dts
import dolfin_navier_scipy.stokes_navier_utils as snu
import dolfin_navier_scipy.problem_setups as dnsps

dolfin.parameters.linear_algebra_backend = 'uBLAS'


def testit(problem='drivencavity', N=None, nu=1e-2):

    problemdict = dict(drivencavity=dnsps.drivcav_fems,
                       cylinderwake=dnsps.cyl_fems)
    problemfem = problemdict[problem]
    femp = problemfem(N)

    # setting some parameters
    nu = nu  # this is so to say 1/Re
    nnewtsteps = 9  # n nwtn stps for vel comp
    vel_nwtn_tol = 1e-14
    # prefix for data files
    data_prfx = problem
    # dir to store data
    ddir = 'data/'
    # paraview output
    ParaviewOutput = True
    proutdir = 'results/'
    tips = dict(t0=0.0, tE=5.0, Nts=500)

    try:
        os.chdir(ddir)
    except OSError:
        raise Warning('need "' + ddir + '" subdir for storing the data')
    os.chdir('..')

    if ParaviewOutput:
        curwd = os.getcwd()
        try:
            os.chdir(proutdir)
            # for fname in glob.glob(data_prfx + '*'):
            #     os.remove(fname)
            os.chdir(curwd)
        except OSError:
            raise Warning('the ' + proutdir + ' subdir for storing the' +
                          ' output does not exist. Make it yourself' +
                          ' or set paraviewoutput=False')

    stokesmats = dts.get_stokessysmats(femp['V'], femp['Q'], nu)

    rhsd_vf = dts.setget_rhs(femp['V'], femp['Q'],
                             femp['fv'], femp['fp'], t=0)

    # remove the freedom in the pressure
    stokesmats['J'] = stokesmats['J'][:-1, :][:, :]
    stokesmats['JT'] = stokesmats['JT'][:, :-1][:, :]
    rhsd_vf['fp'] = rhsd_vf['fp'][:-1, :]

    # reduce the matrices by resolving the BCs
    (stokesmatsc,
     rhsd_stbc,
     invinds,
     bcinds,
     bcvals) = dts.condense_sysmatsbybcs(stokesmats,
                                         femp['diribcs'])

    # pressure freedom and dirichlet reduced rhs
    rhsd_vfrc = dict(fpr=rhsd_vf['fp'], fvc=rhsd_vf['fv'][invinds, ])

    # add the info on boundary and inner nodes
    bcdata = {'bcinds': bcinds,
              'bcvals': bcvals,
              'invinds': invinds}
    femp.update(bcdata)

    # casting some parameters
    NV, INVINDS = len(femp['invinds']), femp['invinds']

    soldict = stokesmatsc  # containing A, J, JT
    soldict.update(femp)  # adding V, Q, invinds, diribcs
    soldict.update(rhsd_vfrc)  # adding fvc, fpr
    soldict.update(tips)  # adding time integration params
    soldict.update(fv_stbc=rhsd_stbc['fv'], fp_stbc=rhsd_stbc['fp'],
                   N=N, nu=nu,
                   nnewtsteps=nnewtsteps,
                   vel_nwtn_tol=vel_nwtn_tol,
                   ddir=ddir, get_datastring=None,
                   data_prfx=data_prfx,
                   paraviewoutput=ParaviewOutput, prfdir=proutdir,
                   vfileprfx=proutdir+'vel_',
                   pfileprfx=proutdir+'p_')

#
# compute the uncontrolled steady state Navier-Stokes solution
#
    # v_ss_nse, list_norm_nwtnupd = snu.solve_steadystate_nse(**soldict)
    snu.solve_nse(**soldict)


if __name__ == '__main__':
    # testit(N=25, nu=3e-4)
<<<<<<< HEAD
    testit(problem='cylinderwake', N=3, nu=2e-3)
=======
    testit(problem='cylinderwake', N=2, nu=1e-3)
>>>>>>> 7dc5e9bb
<|MERGE_RESOLUTION|>--- conflicted
+++ resolved
@@ -99,8 +99,4 @@
 
 if __name__ == '__main__':
     # testit(N=25, nu=3e-4)
-<<<<<<< HEAD
-    testit(problem='cylinderwake', N=3, nu=2e-3)
-=======
-    testit(problem='cylinderwake', N=2, nu=1e-3)
->>>>>>> 7dc5e9bb
+    testit(problem='cylinderwake', N=3, nu=3e-3)