import numpy as np
import os
import glob
import copy
import dolfin

import dolfin_navier_scipy.dolfin_to_sparrays as dts
import dolfin_navier_scipy.data_output_utils as dou

import sadptprj_riclyap_adi.lin_alg_utils as lau


def get_datastr_snu(nwtn=None, time=None,
                    meshp=None, nu=None, Nts=None, dt=None,
                    data_prfx=''):

    return (data_prfx +
            'Nwtnit{0}_time{1}_nu{2}_mesh{3}_Nts{4}_dt{5}').format(
        nwtn, time, nu, meshp, Nts, dt)


def get_v_conv_conts(prev_v=None, V=None, invinds=None, diribcs=None,
                     Picard=False):
    """ get and condense the linearized convection

    to be used in a Newton scheme
    .. math::
        (u \\cdot \\nabla) u \\to (u_0 \\cdot \\nabla) u + \
            (u \\cdot \\nabla) u_0 - (u_0 \\cdot \\nabla) u_0

    or in a Picard scheme
    .. math::
        (u \\cdot \\nabla) u \\to (u_0 \\cdot \\nabla) u

    :return:
    ``N1`` matrix representing :math:`(u_0 \\cdot \\nabla )u`
    ``N2`` matrix representing :math:`(u \\cdot \\nabla )u_0`
    ``fv`` vector representing :math:`(u_0 \\cdot \\nabla )u_0`

    """

    N1, N2, rhs_con = dts.get_convmats(u0_vec=prev_v,
                                       V=V,
                                       invinds=invinds,
                                       diribcs=diribcs)
    if Picard:
        convc_mat, rhsv_conbc = \
            dts.condense_velmatsbybcs(N1, diribcs)
        return convc_mat, 0*rhs_con[invinds, ], rhsv_conbc

    else:
        convc_mat, rhsv_conbc = \
            dts.condense_velmatsbybcs(N1 + N2, diribcs)
        return convc_mat, rhs_con[invinds, ], rhsv_conbc


def m_innerproduct(M, v1, v2=None):
    """ inner product with a spd matrix

    """
    if v2 is None:
        v2 = v1  # in most cases, we want to compute the norm

    return np.dot(v1.T, M*v2)


def solve_steadystate_nse(A=None, J=None, JT=None, M=None,
                          fvc=None, fpr=None,
                          fv_stbc=None, fp_stbc=None,
                          V=None, Q=None, invinds=None, diribcs=None,
                          N=None, nu=None,
                          picardsteps=4,
                          nnewtsteps=None, vel_nwtn_tol=None,
                          clearprvdata=True,
                          vel_start_nwtn=None,
                          ddir=None, get_datastring=None,
                          data_prfx='',
                          paraviewoutput=False,
                          vfileprfx='', pfileprfx='',
                          **kw):

    """
    Solution of the steady state nonlinear NSE Problem

    using Newton's scheme. If no starting value is provide, the iteration
    is started with the steady state Stokes solution.

    :param fvc, fpr:
        right hand sides restricted via removing the boundary nodes in the
        momentum and the pressure freedom in the continuity equation
    :param fv_stbc, fp_stbc:
        contributions to the right hand side by the Dirichlet boundary
        conditions in the stokes equations. TODO: time dependent conditions
        are not handled by now
    :param picardsteps:
        Number of Picard iterations when computing a starting value for the
        Newton scheme, cf. Elman, Silvester, Wathen: *FEM and fast iterative
        solvers*, 2005
    :param ddir:
        path to directory where the data is stored
    :param get_datastring:
        routine that returns a string describing the data
    :param paraviewoutput:
        boolean control whether paraview output is produced
    :param prfdir:
        path to directory where the paraview output is stored
    :param pfileprfx, vfileprfx:
        prefix for the output files
    """

    if get_datastring is None:
        get_datastring = get_datastr_snu

<<<<<<< HEAD
=======
    if paraviewoutput:
        curwd = os.getcwd()
        try:
            os.chdir(prfdir)
            for fname in glob.glob(data_prfx + '*'):
                os.remove(fname)
            os.chdir(curwd)
            prvoutdict = dict(V=V, Q=Q, fstring=prfdir,
                              invinds=invinds, diribcs=diribcs,
                              vp=None, t=None, writeoutput=True)
        except OSError:
            raise Warning('the ' + prfdir + 'subdir for storing the' +
                          ' output does not exist. Make it yourself' +
                          'or set paraviewoutput=False')
    else:
        prvoutdict = dict(writeoutput=False)  # save 'if statements' here

    norm_nwtnupd_list = []

    NV = A.shape[0]

>>>>>>> 7dc5e9bb
#
# Compute or load the uncontrolled steady state Navier-Stokes solution
#

    newtk, norm_nwtnupd = 0, 1
    # a dict to be passed to the get_datastring function
    datastrdict = dict(nwtn=newtk, time=None, meshp=N, nu=nu,
                       Nts=None, dt=None, data_prfx=data_prfx)

    if clearprvdata:
        datastrdict['nwtn'] = '*'
        cdatstr = get_datastr_snu(**datastrdict)
        for fname in glob.glob(ddir + cdatstr + '*'):
            os.remove(fname)

    norm_nwtnupd_list = []

    while newtk < nnewtsteps:
        newtk += 1
        datastrdict.update(dict(nwtn=newtk))
        # check for previously computed velocities
        try:
            cdatstr = get_datastr_snu(**datastrdict)

            norm_nwtnupd = dou.load_npa(ddir + cdatstr + '__norm_nwtnupd')
            vel_k = dou.load_npa(ddir + cdatstr + '__vel')

            norm_nwtnupd_list.append(norm_nwtnupd)
            print 'loaded vel files of Newton iteration {0}'.format(newtk)
            print 'norm of current Nwtn update: {0}'.format(norm_nwtnupd[0])

        except IOError:
            newtk -= 1
            break

    if paraviewoutput:
        vfile = dolfin.File(vfileprfx+cdatstr+'__steadystates.pvd')
        pfile = dolfin.File(pfileprfx+cdatstr+'__steadystates.pvd')
        prvoutdict = dict(V=V, Q=Q, vfile=vfile, pfile=pfile,
                          invinds=invinds, diribcs=diribcs,
                          vp=None, t=None, writeoutput=True)
    else:
        prvoutdict = dict(writeoutput=False)  # save 'if statements' here

    NV = A.shape[0]
    if newtk == 0 and vel_start_nwtn is None:
        vp_stokes = lau.solve_sadpnt_smw(amat=A, jmat=J, jmatT=JT,
                                         rhsv=fv_stbc + fvc,
                                         rhsp=fp_stbc + fpr
                                         )

        # save the data
        cdatstr = get_datastr_snu(**datastrdict)

        dou.save_npa(vp_stokes[:NV, ], fstring=ddir + cdatstr + '__vel')

<<<<<<< HEAD
        prvoutdict.update(dict(vp=vp_stokes))
=======
        prvoutdict.update(dict(vp=vp_stokes, fstring=prfdir+cdatstr))
>>>>>>> 7dc5e9bb
        dou.output_paraview(**prvoutdict)

        # Stokes solution as starting value
        vel_k = vp_stokes[:NV, ]

        # picard iterations for a better newton starting value
        for k in range(picardsteps):
            (convc_mat,
             rhs_con, rhsv_conbc) = get_v_conv_conts(vel_k, invinds=invinds,
                                                     V=V, diribcs=diribcs,
                                                     Picard=True)

            vp_k = lau.solve_sadpnt_smw(amat=A+convc_mat, jmat=J, jmatT=JT,
                                        rhsv=fv_stbc+fvc+rhs_con+rhsv_conbc,
                                        rhsp=fp_stbc + fpr)

            print 'Picard iteration: {0} -- norm of update: {1}'\
                .format(k+1, np.sqrt(m_innerproduct(M, vel_k-vp_k[:NV, :]))[0])
            vel_k = vp_k[:NV, ]

    elif newtk == 0:
        vel_k = vel_start_nwtn

    while (newtk < nnewtsteps and norm_nwtnupd > vel_nwtn_tol):
        newtk += 1

        datastrdict.update(dict(nwtn=newtk))
        cdatstr = get_datastr_snu(**datastrdict)

        print 'Computing Newton Iteration {0} -- steady state'.\
            format(newtk)

        (convc_mat,
         rhs_con, rhsv_conbc) = get_v_conv_conts(vel_k, invinds=invinds,
                                                 V=V, diribcs=diribcs)

        vp_k = lau.solve_sadpnt_smw(amat=A+convc_mat, jmat=J, jmatT=JT,
                                    rhsv=fv_stbc+fvc+rhs_con+rhsv_conbc,
                                    rhsp=fp_stbc + fpr)

        norm_nwtnupd = np.sqrt(m_innerproduct(M, vel_k - vp_k[:NV, :]))[0]
        vel_k = vp_k[:NV, ]

        dou.save_npa(vel_k, fstring=ddir + cdatstr + '__vel')

<<<<<<< HEAD
        prvoutdict.update(dict(vp=vp_k))
=======
        prvoutdict.update(dict(vp=vp_k, fstring=prfdir+cdatstr))
>>>>>>> 7dc5e9bb
        dou.output_paraview(**prvoutdict)

        dou.save_npa(norm_nwtnupd, ddir + cdatstr + '__norm_nwtnupd')
        norm_nwtnupd_list.append(norm_nwtnupd[0])

        print 'norm of current Newton update: {}'.format(norm_nwtnupd)

    # savetomatlab = True
    # if savetomatlab:
    #     export_mats_to_matlab(E=None, A=None, matfname='matexport')
    return vel_k, norm_nwtnupd_list


def solve_nse(A=None, M=None, J=None, JT=None,
              fvc=None, fpr=None,
              fv_stbc=None, fp_stbc=None,
              iniv=None, lin_vel_point=None,
              trange=None,
              t0=None, tE=None, Nts=None,
              V=None, Q=None, invinds=None, diribcs=None,
              N=None, nu=None,
              z_ssfeedb=None,
              tb_mat=None, c_mat=None,
              nnewtsteps=None, vel_nwtn_tol=None,
              clearprvdata=True,
              ddir=None, get_datastring=None,
              data_prfx='',
              paraviewoutput=False, prfdir='',
              vfileprfx='', pfileprfx='',
              **kw):
    """
    solution of the time-dependent nonlinear Navier-Stokes equation

    using a Newton scheme in function space

    """

    if get_datastring is None:
        get_datastring = get_datastr_snu

    if paraviewoutput:
        prvoutdict = dict(V=V, Q=Q, invinds=invinds, diribcs=diribcs,
                          vp=None, t=None, writeoutput=True)
    else:
        prvoutdict = dict(writeoutput=False)  # save 'if statements' here

    if trange is None:
        trange = np.linspace(t0, tE, Nts+1)

    NV = A.shape[0]

    if iniv is None:
        # Stokes solution as starting value
        vp_stokes = lau.solve_sadpnt_smw(amat=A, jmat=J, jmatT=JT,
                                         rhsv=fv_stbc + fvc,
                                         rhsp=fp_stbc + fpr)
        iniv = vp_stokes[:NV]

    datastrdict = dict(nwtn=None, time=None, meshp=N, nu=nu,
                       Nts=trange.size, dt=None, data_prfx=data_prfx)

    if clearprvdata:
        datastrdict['nwtn'], datastrdict['time'] = '*', '*'
        cdatstr = get_datastr_snu(**datastrdict)
        for fname in glob.glob(ddir + cdatstr + '*'):
            os.remove(fname)

    if lin_vel_point is None:
        # linearize about Stokes solution
        datastrdict['nwtn'], datastrdict['time'] = 0, None
        cdatstr = get_datastr_snu(**datastrdict)
        lin_vel_point = vp_stokes[:NV]
        dou.save_npa(vp_stokes[:NV, ], fstring=ddir + cdatstr + '__vel')

    newtk, norm_nwtnupd, norm_nwtnupd_list = 0, 1, []

    while newtk < nnewtsteps:
        newtk += 1
        # check for previously computed velocities
        try:
            datastrdict['nwtn'], datastrdict['time'] = newtk, trange[-1]
            cdatstr = get_datastr_snu(**datastrdict)

            norm_nwtnupd = dou.load_npa(ddir + cdatstr + '__norm_nwtnupd')
            v_old = dou.load_npa(ddir + cdatstr + '__vel')

            norm_nwtnupd_list.append(norm_nwtnupd)
            print 'found vel files of Newton iteration {0}'.format(newtk)
            print 'norm of current Nwtn update: {0}'.format(norm_nwtnupd[0])

        except IOError:
            newtk -= 1
            break

    while (newtk < nnewtsteps and norm_nwtnupd > vel_nwtn_tol):
        newtk += 1
        vfile = dolfin.File(vfileprfx+cdatstr+'__timestep.pvd')
        pfile = dolfin.File(pfileprfx+cdatstr+'__timestep.pvd')
        prvoutdict.update(dict(vp=None, vc=iniv, t=trange[0],
<<<<<<< HEAD
                               pfile=pfile, vfile=vfile))
=======
                               fstring=prfdir+cdatstr))
>>>>>>> 7dc5e9bb
        dou.output_paraview(**prvoutdict)

        norm_nwtnupd = 0
        v_old = iniv  # start vector for time integration in every Newtonit
        print 'Computing Newton Iteration {0}'.format(newtk)

        for tk, t in enumerate(trange[1:]):
            cts = t - trange[tk]
            datastrdict.update(dict(nwtn=newtk, time=t, dt=cts))
            cdatstr = get_datastr_snu(**datastrdict)

            prv_datastrdict = copy.deepcopy(datastrdict)
            # t for implicit scheme
            prv_datastrdict['nwtn'], prv_datastrdict['time'] = newtk-1, t
            pdatstr = get_datastr_snu(**prv_datastrdict)

            # try - except for linearizations about stationary sols
            # for which t=None
            try:
                prev_v = dou.load_npa(ddir + pdatstr + '__vel')
            except IOError:
                prv_datastrdict['time'], prv_datastrdict['dt'] = None, None
                pdatstr = get_datastr_snu(**prv_datastrdict)
                prev_v = dou.load_npa(ddir + pdatstr + '__vel')

            convc_mat, rhs_con, rhsv_conbc = \
                get_v_conv_conts(prev_v=prev_v, invinds=invinds,
                                 V=V, diribcs=diribcs)

            vp_new = lau.solve_sadpnt_smw(amat=M + cts*(A + convc_mat),
                                          jmat=J, jmatT=JT,
                                          rhsv=M*v_old + cts *
                                          (fv_stbc + fvc +
                                           rhsv_conbc + rhs_con),
                                          rhsp=fp_stbc + fpr)

            v_old = vp_new[:NV, ]

            dou.save_npa(v_old, fstring=ddir + cdatstr + '__vel')

            prvoutdict.update(dict(vp=vp_new, t=t))
                                   # fstring=prfdir+data_prfx+cdatstr))
            dou.output_paraview(**prvoutdict)

            # integrate the Newton error
            norm_nwtnupd += cts * m_innerproduct(M, v_old - prev_v)

        dou.save_npa(norm_nwtnupd, ddir + cdatstr + '__norm_nwtnupd')
        norm_nwtnupd_list.append(norm_nwtnupd[0])

        print 'norm of current Newton update: {}'.format(norm_nwtnupd)<|MERGE_RESOLUTION|>--- conflicted
+++ resolved
@@ -111,30 +111,6 @@
     if get_datastring is None:
         get_datastring = get_datastr_snu
 
-<<<<<<< HEAD
-=======
-    if paraviewoutput:
-        curwd = os.getcwd()
-        try:
-            os.chdir(prfdir)
-            for fname in glob.glob(data_prfx + '*'):
-                os.remove(fname)
-            os.chdir(curwd)
-            prvoutdict = dict(V=V, Q=Q, fstring=prfdir,
-                              invinds=invinds, diribcs=diribcs,
-                              vp=None, t=None, writeoutput=True)
-        except OSError:
-            raise Warning('the ' + prfdir + 'subdir for storing the' +
-                          ' output does not exist. Make it yourself' +
-                          'or set paraviewoutput=False')
-    else:
-        prvoutdict = dict(writeoutput=False)  # save 'if statements' here
-
-    norm_nwtnupd_list = []
-
-    NV = A.shape[0]
-
->>>>>>> 7dc5e9bb
 #
 # Compute or load the uncontrolled steady state Navier-Stokes solution
 #
@@ -191,11 +167,7 @@
 
         dou.save_npa(vp_stokes[:NV, ], fstring=ddir + cdatstr + '__vel')
 
-<<<<<<< HEAD
         prvoutdict.update(dict(vp=vp_stokes))
-=======
-        prvoutdict.update(dict(vp=vp_stokes, fstring=prfdir+cdatstr))
->>>>>>> 7dc5e9bb
         dou.output_paraview(**prvoutdict)
 
         # Stokes solution as starting value
@@ -241,11 +213,7 @@
 
         dou.save_npa(vel_k, fstring=ddir + cdatstr + '__vel')
 
-<<<<<<< HEAD
         prvoutdict.update(dict(vp=vp_k))
-=======
-        prvoutdict.update(dict(vp=vp_k, fstring=prfdir+cdatstr))
->>>>>>> 7dc5e9bb
         dou.output_paraview(**prvoutdict)
 
         dou.save_npa(norm_nwtnupd, ddir + cdatstr + '__norm_nwtnupd')
@@ -345,11 +313,7 @@
         vfile = dolfin.File(vfileprfx+cdatstr+'__timestep.pvd')
         pfile = dolfin.File(pfileprfx+cdatstr+'__timestep.pvd')
         prvoutdict.update(dict(vp=None, vc=iniv, t=trange[0],
-<<<<<<< HEAD
                                pfile=pfile, vfile=vfile))
-=======
-                               fstring=prfdir+cdatstr))
->>>>>>> 7dc5e9bb
         dou.output_paraview(**prvoutdict)
 
         norm_nwtnupd = 0
