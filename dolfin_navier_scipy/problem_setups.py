--- conflicted
+++ resolved
@@ -902,7 +902,6 @@
     bcpes, bcshapefuns, bcds = [], [], []
     if bccontrol:
         for cbc in cntbcsdata['controlbcs']:
-<<<<<<< HEAD
             if cbc['type'] == 'inlet':
                 cxi, cxii = np.array(cbc['xone']), np.array(cbc['xtwo'])
                 csf = _get_cont_shape_fun2D(xi=cxi, xii=cxii,
@@ -910,13 +909,7 @@
             elif cbc['type'] == 'rotating circle':
                 csf = RotatingCircle(center=cbc['center'],
                                      radius=cbc['radius'])
-=======
-            cpe = cbc['physical entity']
-            cxi, cxii = np.array(cbc['xone']), np.array(cbc['xtwo'])
-            csf = _get_cont_shape_fun2D(xi=cxi, xii=cxii,
-                                        element=V.ufl_element())
             print('mesh: physical entity {0} -- boundary control'.format(cpe))
->>>>>>> bfb03a4b
             bcshapefuns.append(csf)
             cpe = cbc['physical entity']
             bcpes.append(cpe)
