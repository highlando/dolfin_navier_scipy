import numpy as np
import scipy.sparse as sps
import os
import glob
import time
# import sys
# import copy
import dolfin

import dolfin_navier_scipy.dolfin_to_sparrays as dts
import dolfin_navier_scipy.data_output_utils as dou


__all__ = ['get_datastr_snu',
           'get_v_conv_conts',
           'solve_nse',
           'solve_steadystate_nse',
           'get_pfromv']


def get_datastr_snu(time=None, meshp=None, nu=None, Nts=None, data_prfx='',
                    semiexpl=False):
    sestr = '' if not semiexpl else '_semexp'
    nustr = '_nuNone' if nu is None else '_nu{0:.3e}'.format(nu)
    ntsstr = '_NtsNone' if Nts is None else '_Nts{0}'.format(Nts)
    timstr = 'timeNone' if time is None or isinstance(time, str) else \
        'time{0:.5e}'.format(time)
    mshstr = '_mesh{0}'.format(meshp)

    return data_prfx + timstr + nustr + mshstr + ntsstr + sestr

    # if time is None or isinstance(time, str):
    #     return (data_prfx + 'time{0}_nu{1:.3e}_mesh{2}_Nts{3}'.
    #             format(time, nu, meshp, Nts) + sestr)
    # else:
    #     return (data_prfx + 'time{0:.5e}_nu{1:.3e}_mesh{2}_Nts{3}'.
    #             format(time, nu, meshp, Nts) + sestr)


def get_v_conv_conts(prev_v=None, V=None, invinds=None, diribcs=None,
                     dbcvals=[], dbcinds=[],
                     semi_explicit=False,
                     Picard=False, retparts=False, zerodiribcs=False):
    """ get and condense the linearized convection

    to be used in a Newton scheme

    .. math::

        (u \\cdot \\nabla) u \\to (u_0 \\cdot \\nabla) u + \
            (u \\cdot \\nabla) u_0 - (u_0 \\cdot \\nabla) u_0

    or in a Picard scheme

    .. math::

        (u \\cdot \\nabla) u \\to (u_0 \\cdot \\nabla) u

    Parameters
    ----------
    prev_v : (N,1) ndarray
        convection velocity
    V : dolfin.VectorFunctionSpace
        FEM space of the velocity
    invinds : (N,) ndarray or list
        indices of the inner nodes
    diribcs : list
        of dolfin Dirichlet boundary conditons
    Picard : Boolean
        whether Picard linearization is applied, defaults to `False`
    semi_explicit: Boolean, optional
        whether to return minus the convection vector, and zero convmats
        as needed for semi-explicit integration, defaults to `False`
    retparts : Boolean, optional
        whether to return both components of the matrices
        and contributions to the rhs through the boundary conditions,
        defaults to `False`

    Returns
    -------
    convc_mat : (N,N) sparse matrix
        representing the linearized convection at the inner nodes
    rhs_con : (N,1) array
        representing :math:`(u_0 \\cdot \\nabla )u_0` at the inner nodes
    rhsv_conbc : (N,1) ndarray
        representing the boundary conditions

    """

    if semi_explicit:
        rhs_con = dts.get_convvec(V=V, u0_vec=prev_v, diribcs=diribcs,
                                  dbcinds=dbcinds, dbcvals=dbcvals,
                                  invinds=invinds)

        return 0., -rhs_con, 0.

    N1, N2, rhs_con = dts.get_convmats(u0_vec=prev_v, V=V, invinds=invinds,
                                       dbcinds=dbcinds, dbcvals=dbcvals,
                                       diribcs=diribcs)

    if zerodiribcs:
        def _cndnsmts(mat, diribcs, **kw):
            return mat[invinds, :][:, invinds], np.zeros((invinds.size, 1))
    else:
        _cndnsmts = dts.condense_velmatsbybcs

    vwbcs = prev_v if prev_v.size == V.dim() else None
    if Picard:
        convc_mat, rhsv_conbc = _cndnsmts(N1, velbcs=diribcs, invinds=invinds,
                                          dbcinds=dbcinds, dbcvals=dbcvals,
                                          vwithbcs=vwbcs)
        # return convc_mat, rhs_con[invinds, ], rhsv_conbc
        return convc_mat, None, rhsv_conbc

    elif retparts:
        picrd_convc_mat, picrd_rhsv_conbc = _cndnsmts(N1, velbcs=diribcs,
                                                      invinds=invinds,
                                                      dbcinds=dbcinds,
                                                      vwithbcs=vwbcs,
                                                      dbcvals=dbcvals)
        anti_picrd_convc_mat, anti_picrd_rhsv_conbc = \
            _cndnsmts(N2, velbcs=diribcs, invinds=invinds, vwithbcs=vwbcs,
                      dbcinds=dbcinds, dbcvals=dbcvals)
        return ((picrd_convc_mat, anti_picrd_convc_mat),
                rhs_con[invinds, ],
                (picrd_rhsv_conbc, anti_picrd_rhsv_conbc))

    else:
        convc_mat, rhsv_conbc = _cndnsmts(N1+N2, velbcs=diribcs,
                                          invinds=invinds,
                                          vwithbcs=vwbcs,
                                          dbcinds=dbcinds, dbcvals=dbcvals)

        return convc_mat, rhs_con[invinds, ], rhsv_conbc


def m_innerproduct(M, v1, v2=None):
    """ inner product with a spd sparse matrix

    """
    if v2 is None:
        v2 = v1  # in most cases, we want to compute the norm

    return np.dot(v1.T, M*v2)


def _localizecdbinds(cdbinds, V, invinds):
    """ find the local indices of the control dirichlet boundaries

    the given control dirichlet boundaries were indexed w.r.t. the
    full space `V`. Here, in the matrices, we have already
    resolved the constant Dirichlet bcs
    """
    allinds = np.arange(V.dim())
    redcdallinds = allinds[invinds]
    # now: find the positions of the control dbcs in the reduced
    # index vector
    lclinds = np.searchsorted(redcdallinds, cdbinds, side='left')
    return lclinds


def _unroll_cntrl_dbcs(diricontbcvals, diricontfuncs, time=None, vel=None):
    cntrlldbcvals = []
    try:
        for k, cdbbcv in enumerate(diricontbcvals):
            ccntrlfunc = diricontfuncs[k]
            cntrlval = ccntrlfunc(time, vel)
            ccntrlldbcvals = [cntrlval*bcvl for bcvl in cdbbcv]
            cntrlldbcvals.extend(ccntrlldbcvals)
    except TypeError:
        pass
    return cntrlldbcvals


def _attach_cntbcvals(vvec, globbcinds=None, dbcvals=None,
                      globbcinvinds=None, invinds=None, NV=None):
    auxv = np.full((NV, ), np.nan)
    auxv[globbcinvinds] = vvec
    auxv[globbcinds] = dbcvals
    return auxv[invinds]


def solve_steadystate_nse(A=None, J=None, JT=None, M=None,
                          fv=None, fp=None,
                          V=None, Q=None, invinds=None, diribcs=None,
                          dbcvals=None, dbcinds=None,
                          diricontbcinds=None, diricontbcvals=None,
                          diricontfuncs=None,
                          return_vp=False, ppin=-1,
                          return_nwtnupd_norms=False,
                          N=None, nu=None,
                          vel_pcrd_stps=10, vel_pcrd_tol=1e-4,
                          vel_nwtn_stps=20, vel_nwtn_tol=5e-15,
                          clearprvdata=False,
                          useolddata=False,
                          vel_start_nwtn=None,
                          get_datastring=None,
                          data_prfx='',
                          paraviewoutput=False,
                          save_data=True,
                          save_intermediate_steps=False,
                          vfileprfx='', pfileprfx='',
                          verbose=True,
                          **kw):

    """
    Solution of the steady state nonlinear NSE Problem

    using Newton's scheme. If no starting value is provided, the iteration
    is started with the steady state Stokes solution.

    Parameters
    ----------
    A : (N,N) sparse matrix
        stiffness matrix aka discrete Laplacian, note the sign!
    M : (N,N) sparse matrix
        mass matrix
    J : (M,N) sparse matrix
        discrete divergence operator
    JT : (N,M) sparse matrix, optional
        discrete gradient operator, set to J.T if not provided
    fv, fp : (N,1), (M,1) ndarrays
        right hand sides restricted via removing the boundary nodes in the
        momentum and the pressure freedom in the continuity equation
    ppin : {int, None}, optional
        which dof of `p` is used to pin the pressure, defaults to `-1`
    dbcinds: list, optional
        indices of the Dirichlet boundary conditions
    dbcvals: list, optional
        values of the Dirichlet boundary conditions (as listed in `dbcinds`)
    diricontbcinds: list, optional
        list of dirichlet indices that are to be controlled
    diricontbcvals: list, optional
        list of the vals corresponding to `diricontbcinds`
    diricontfuncs: list, optional
        list like `[ufunc]` where `ufunc: (t, v) -> u` where `u` is used to
        scale the corresponding `diricontbcvals`
    return_vp : boolean, optional
        whether to return also the pressure, defaults to `False`
    vel_pcrd_stps : int, optional
        Number of Picard iterations when computing a starting value for the
        Newton scheme, cf. Elman, Silvester, Wathen: *FEM and fast iterative
        solvers*, 2005, defaults to `100`
    vel_pcrd_tol : real, optional
        tolerance for the size of the Picard update, defaults to `1e-4`
    vel_nwtn_stps : int, optional
        Number of Newton iterations, defaults to `20`
    vel_nwtn_tol : real, optional
        tolerance for the size of the Newton update, defaults to `5e-15`

    Returns:
    ---
    vel_k : (N, 1) ndarray
        the velocity vector, if not `return_vp`, else
    (v, p) : tuple
        of the velocity and the pressure vector
    norm_nwtnupd_list : list, on demand
        list of the newton upd errors
    """

    import sadptprj_riclyap_adi.lin_alg_utils as lau

    if get_datastring is None:
        get_datastring = get_datastr_snu

    if JT is None:
        JT = J.T

    NV = J.shape[1]

#
# Compute or load the uncontrolled steady state Navier-Stokes solution
#

    norm_nwtnupd_list = []
    # a dict to be passed to the get_datastring function
    datastrdict = dict(time=None, meshp=N, nu=nu,
                       Nts=None, data_prfx=data_prfx)

    if clearprvdata:
        cdatstr = get_datastring(**datastrdict)
        for fname in glob.glob(cdatstr + '*__vel*'):
            os.remove(fname)

    if useolddata:
        try:
            cdatstr = get_datastring(**datastrdict)

            norm_nwtnupd = dou.load_npa(cdatstr + '__norm_nwtnupd')
            vel_k = dou.load_npa(cdatstr + '__vel')
            norm_nwtnupd_list.append(norm_nwtnupd)

            if verbose:
                print('found vel files')
                print('norm of last Nwtn update: {0}'.format(norm_nwtnupd))
                print('... loaded from ' + cdatstr)
            if np.atleast_1d(norm_nwtnupd)[0] is None:
                norm_nwtnupd = None
                pass  # nothing useful found

            elif norm_nwtnupd < vel_nwtn_tol:
                if not return_vp:
                    return vel_k, norm_nwtnupd_list
                else:
                    pfv = get_pfromv(v=vel_k[:NV, :], V=V,
                                     M=M, A=A, J=J, fv=fv,
                                     dbcinds=dbcinds, dbcvals=dbcvals,
                                     invinds=invinds, diribcs=diribcs)
                    return (np.vstack([vel_k, pfv]), norm_nwtnupd_list)

        except IOError:
            if verbose:
                print('no old velocity data found')
            norm_nwtnupd = None

    else:
        # we start from scratch
        norm_nwtnupd = None

    if paraviewoutput:
        cdatstr = get_datastring(**datastrdict)
        vfile = dolfin.File(vfileprfx+'__steadystates.pvd')
        pfile = dolfin.File(pfileprfx+'__steadystates.pvd')
        prvoutdict = dict(V=V, Q=Q, vfile=vfile, pfile=pfile,
                          invinds=invinds, diribcs=diribcs, ppin=ppin,
                          dbcinds=dbcinds, dbcvals=dbcvals,
                          vp=None, t=None, writeoutput=True)
    else:
        prvoutdict = dict(writeoutput=False)  # save 'if statements' later

    NV = A.shape[0]
    if vel_start_nwtn is None:
        loccntbcinds, cntrlldbcvals, glbcntbcinds = [], [], []
        if diricontbcinds is None or diricontbcinds == []:
            cmmat, camat, cj, cjt, cfv, cfp = M, A, J, JT, fv, fp
            cnv = NV
            dbcntinvinds = invinds
        else:

            for k, cdbidbv in enumerate(diricontbcinds):
                ccntrlfunc = diricontfuncs[k]

                # no time at steady state, no starting value
                cntrlval = ccntrlfunc(None, None)

                localbcinds = (_localizecdbinds(cdbidbv, V, invinds)).tolist()
                loccntbcinds.extend(localbcinds)  # adding the boundary inds
                glbcntbcinds.extend(cdbidbv)
                ccntrlldbcvals = [cntrlval*bcvl for bcvl in diricontbcvals[k]]
                # adding the scaled boundary values
                cntrlldbcvals.extend(ccntrlldbcvals)

            dbcntinvinds = np.setdiff1d(invinds, glbcntbcinds).astype(np.int32)
            matdict = dict(M=M, A=A, J=J, JT=JT, MP=None)
            cmmat, camat, cjt, cj, _, cfv, cfp, _ = dts.\
                condense_sysmatsbybcs(matdict, dbcinds=loccntbcinds,
                                      dbcvals=cntrlldbcvals, mergerhs=True,
                                      rhsdict=dict(fv=fv, fp=fp),
                                      ret_unrolled=True)
            cnv = cmmat.shape[0]

        vp_stokes = lau.solve_sadpnt_smw(amat=camat, jmat=cj, jmatT=cjt,
                                         rhsv=cfv, rhsp=cfp)
        vp_stokes[cnv:] = -vp_stokes[cnv:]
        # pressure was flipped for symmetry

        # save the data
        cdatstr = get_datastring(**datastrdict)

        if save_data:
            dou.save_npa(vp_stokes[:cnv, ], fstring=cdatstr + '__vel')

        prvoutdict.update(dict(vp=vp_stokes,
                               dbcinds=[dbcinds, glbcntbcinds],
                               dbcvals=[dbcvals, cntrlldbcvals],
                               invinds=dbcntinvinds))
        dou.output_paraview(**prvoutdict)

        # Stokes solution as starting value
        vp_k = vp_stokes
        vel_k = vp_stokes[:cnv, ]

    else:
        vel_k = vel_start_nwtn

    matdict = dict(M=M, A=A, J=J, JT=JT, MP=None)
    rhsdict = dict(fv=fv, fp=fp)
    cndnsmtsdct = dict(dbcinds=loccntbcinds, mergerhs=True,
                       ret_unrolled=True)

    # Picard iterations for a good starting value for Newton
    for k in range(vel_pcrd_stps):

        cntrlldbcvals = _unroll_cntrl_dbcs(diricontbcvals, diricontfuncs,
                                           time=None, vel=vel_k)
        (convc_mat,
         rhs_con, rhsv_conbc) = \
            get_v_conv_conts(prev_v=vel_k, V=V, diribcs=diribcs,
                             invinds=dbcntinvinds,
                             dbcinds=[dbcinds, glbcntbcinds],
                             dbcvals=[dbcvals, cntrlldbcvals], Picard=True)

        _, _, _, _, _, cfv, cfp, _ = dts.\
            condense_sysmatsbybcs(matdict, dbcvals=cntrlldbcvals,
                                  rhsdict=rhsdict, **cndnsmtsdct)

        vp_k = lau.solve_sadpnt_smw(amat=camat+convc_mat, jmat=cj, jmatT=cjt,
                                    rhsv=cfv+rhsv_conbc, rhsp=cfp)
        # vp_k = lau.solve_sadpnt_smw(amat=A+convc_mat, jmat=J, jmatT=JT,
        #                             rhsv=fv+rhsv_conbc,
        #                             rhsp=fp)

        normpicupd = np.sqrt(m_innerproduct(cmmat, vel_k-vp_k[:cnv, ]))[0]

        if verbose:
            print('Picard iteration: {0} -- norm of update: {1}'.
                  format(k+1, normpicupd))

        vel_k = vp_k[:cnv, ]
        vp_k[cnv:] = -vp_k[cnv:]
        # pressure was flipped for symmetry

        if normpicupd < vel_pcrd_tol:
            break

    # Newton iteration

    for vel_newtk, k in enumerate(range(vel_nwtn_stps)):

        cdatstr = get_datastring(**datastrdict)

        cntrlldbcvals = _unroll_cntrl_dbcs(diricontbcvals, diricontfuncs,
                                           time=None, vel=vel_k)
        _, _, _, _, _, cfv, cfp, _ = dts.\
            condense_sysmatsbybcs(matdict, dbcvals=cntrlldbcvals,
                                  rhsdict=rhsdict, **cndnsmtsdct)
        (convc_mat, rhs_con, rhsv_conbc) = \
            get_v_conv_conts(prev_v=vel_k, V=V, diribcs=diribcs,
                             invinds=dbcntinvinds,
                             dbcinds=[dbcinds, glbcntbcinds],
                             dbcvals=[dbcvals, cntrlldbcvals])

        vp_k = lau.solve_sadpnt_smw(amat=camat+convc_mat, jmat=cj, jmatT=cjt,
                                    rhsv=cfv+rhs_con+rhsv_conbc,
                                    rhsp=cfp)

        norm_nwtnupd = np.sqrt(m_innerproduct(cmmat, vel_k - vp_k[:cnv, :]))[0]
        vel_k = vp_k[:cnv, ]
        vp_k[cnv:] = -vp_k[cnv:]
        # pressure was flipped for symmetry
        if verbose:
            print('Steady State NSE: Newton iteration: {0}'.format(vel_newtk) +
                  '-- norm of update: {0}'.format(norm_nwtnupd))

        if save_data:
            dou.save_npa(vel_k, fstring=cdatstr + '__vel')

        prvoutdict.update(dict(vp=vp_k, dbcvals=[dbcvals, cntrlldbcvals]))
        dou.output_paraview(**prvoutdict)

        if norm_nwtnupd < vel_nwtn_tol:
            break

    else:
        if vel_nwtn_stps == 0:
            print('No Newton steps = steady state probably not well converged')
        else:
            raise UserWarning('Steady State NSE: Newton has not converged')

    if save_data:
        dou.save_npa(norm_nwtnupd, cdatstr + '__norm_nwtnupd')

    prvoutdict.update(dict(vp=vp_k, dbcvals=[dbcvals, cntrlldbcvals]))
    dou.output_paraview(**prvoutdict)

    # savetomatlab = True
    # if savetomatlab:
    #     export_mats_to_matlab(E=None, A=None, matfname='matexport')

    vwc = _attach_cntbcvals(vel_k.flatten(), globbcinvinds=dbcntinvinds,
                            globbcinds=glbcntbcinds, dbcvals=cntrlldbcvals,
                            invinds=invinds, NV=V.dim())
    if return_vp:
        retthing = (vwc.reshape((NV, 1)), vp_k[cnv:, :])
    else:
        retthing = vwc.reshape((NV, 1))

    if return_nwtnupd_norms:
        return retthing, norm_nwtnupd_list
    else:
        return retthing


def solve_nse(A=None, M=None, J=None, JT=None,
              fv=None, fp=None,
              fvc=None, fpc=None,  # TODO: this is to catch deprecated calls
              fv_tmdp=None, fv_tmdp_params={},
              fv_tmdp_memory=None,
              iniv=None, lin_vel_point=None,
              stokes_flow=False,
              trange=None,
              t0=None, tE=None, Nts=None,
              V=None, Q=None, invinds=None, diribcs=None,
              dbcinds=None, dbcvals=None,
              diricontbcinds=None, diricontbcvals=None,
              diricontfuncs=None,
              # output_includes_bcs=False,
              N=None, nu=None,
              ppin=-1,
              closed_loop=False, static_feedback=False,
              feedbackthroughdict=None,
              return_vp=False,
              tb_mat=None, cv_mat=None,
              vel_nwtn_stps=20, vel_nwtn_tol=5e-15,
              nsects=1, loc_nwtn_tol=5e-15, loc_pcrd_stps=True,
              addfullsweep=False,
              vel_pcrd_stps=4,
              krylov=None, krpslvprms={}, krplsprms={},
              clearprvdata=False,
              useolddata=False,
              get_datastring=None,
              data_prfx='',
              paraviewoutput=False,
              plttrange=None,
              vfileprfx='', pfileprfx='',
              return_dictofvelstrs=False,
              return_dictofpstrs=False,
              dictkeysstr=False,
              treat_nonl_explct=False,
              return_as_list=False,
              verbose=True,
              start_ssstokes=False,
              **kw):
    """
    solution of the time-dependent nonlinear Navier-Stokes equation

    .. math::
        M\\dot v + Av + N(v)v + J^Tp = f \n
        Jv =g

    using a Newton scheme in function space, i.e. given :math:`v_k`,
    we solve for the update like

    .. math::
        M\\dot v + Av + N(v_k)v + N(v)v_k + J^Tp = N(v_k)v_k + f,

    and trapezoidal rule in time. To solve an *Oseen* system (linearization
    about a steady state) or a *Stokes* system, set the number of Newton
    steps to one and provide a linearization point and an initial value.


    Parameters
    ----------
    lin_vel_point : dictionary, optional
        contains the linearization point for the first Newton iteration

         * Steady State: {{`None`: 'path_to_nparray'}, {'None': nparray}}
         * Newton: {`t`: 'path_to_nparray'}

        defaults to `None`
    dictkeysstr : boolean, optional
        whether the `keys` of the result dictionaries are strings instead \
        of floats, defaults to `False`
    fv_tmdp : callable f(t, v, dict), optional
        time-dependent part of the right-hand side, set to zero if None
    fv_tmdp_params : dictionary, optional
        dictionary of parameters to be passed to `fv_tmdp`, defaults to `{}`
    fv_tmdp_memory : dictionary, optional
        memory of the function
    dbcinds: list, optional
        indices of the Dirichlet boundary conditions
    dbcvals: list, optional
        values of the Dirichlet boundary conditions (as listed in `dbcinds`)
    diricontbcinds: list, optional
        list of dirichlet indices that are to be controlled
    diricontbcvals: list, optional
        list of the vals corresponding to `diricontbcinds`
    diricontfuncs: list, optional
        list like `[ufunc]` where `ufunc: (t, v) -> u` where `u` is used to
        scale the corresponding `diricontbcvals`
    # output_includes_bcs : boolean, optional
    #     whether append the boundary nodes to the computed and stored \
    #     velocities, defaults to `False`
    krylov : {None, 'gmres'}, optional
        whether or not to use an iterative solver, defaults to `None`
    krpslvprms : dictionary, optional
        v specify parameters of the linear solver for use in Krypy, e.g.,

          * initial guess
          * tolerance
          * number of iterations

        defaults to `None`
    krplsprms : dictionary, optional
        parameters to define the linear system like

          * preconditioner

    ppin : {int, None}, optional
        which dof of `p` is used to pin the pressure, defaults to `-1`
    stokes_flow : boolean, optional
        whether to consider the Stokes linearization, defaults to `False`
    start_ssstokes : boolean, optional
        for your convenience, compute and use the steady state stokes solution
        as initial value, defaults to `False`
    treat_nonl_explct= string, optional
        whether to treat the nonlinearity explicitly, defaults to `False`
    nsects: int, optional
        in how many segments the trange is split up. (The newton iteration
        will be confined to the segments and, probably, converge faster than
        the global iteration), defaults to `1`
    loc_nwtn_tol: float, optional
        tolerance for the newton iteration on the segments,
        defaults to `1e-15`
    loc_pcrd_stps: boolean, optional
        whether to init with `vel_pcrd_stps` Picard steps on every section,
        if `False`, Picard iterations are performed only on the first section,
        defaults to `True`
    addfullsweep: boolean, optional
        whether to compute the newton iteration on the full `trange`,
        useful to check and for the plots, defaults to `False`
    cv_mat: (Ny, Nv) sparse array, optional
        output matrix for velocity outputs, needed, e.g., for output dependent
        feedback control, defaults to `None`

    Returns
    -------
    dictofvelstrs : dictionary, on demand
        dictionary with time `t` as keys and path to velocity files as values

    dictofpstrs : dictionary, on demand
        dictionary with time `t` as keys and path to pressure files as values

    vellist : list, on demand
        list of the velocity solutions

    """
    import sadptprj_riclyap_adi.lin_alg_utils as lau

    if fvc is not None or fpc is not None:  # TODO: this is for catching calls
        raise UserWarning('deprecated use of `rhsd_vfrc`, use only `fv`, `fp`')

    if get_datastring is None:
        get_datastring = get_datastr_snu

    if trange is None:
        trange = np.linspace(t0, tE, Nts+1)

    if treat_nonl_explct and lin_vel_point is not None:
        raise UserWarning('cant use `lin_vel_point` ' +
                          'and explicit treatment of the nonlinearity')

    dbcinds, dbcvals = dts._unroll_dlfn_dbcs(diribcs, bcinds=dbcinds,
                                             bcvals=dbcvals)

    loccntbcinds, ccntrlldbcvals, glbcntbcinds = [], [], []
    if diricontbcinds is None or diricontbcinds == []:
        dbcntinvinds = invinds
    else:
        for k, cdbidbv in enumerate(diricontbcinds):
            localbcinds = (_localizecdbinds(cdbidbv)).tolist()
            loccntbcinds.extend(localbcinds)  # adding the boundary inds
            glbcntbcinds.extend(cdbidbv)
        dbcntinvinds = np.setdiff1d(invinds, glbcntbcinds).astype(np.int32)

    cnv = dbcntinvinds.size
    NP = J.shape[0]
    fv = np.zeros((cnv, 1)) if fv is None else fv
    fp = np.zeros((NP, 1)) if fp is None else fp

    prvoutdict = dict(V=V, Q=Q, vp=None, t=None,
                      dbcinds=[dbcinds, glbcntbcinds],
                      dbcvals=[dbcvals],
                      invinds=dbcntinvinds, ppin=ppin,
                      tfilter=plttrange, writeoutput=paraviewoutput)

    matdict = dict(M=M, A=A, J=J, JT=JT, MP=None)
    rhsdict = dict(fv=fv, fp=fp)
    cndnsmtsdct = dict(dbcinds=loccntbcinds, mergerhs=True,
                       ret_unrolled=True)

    ccntrlldbcvals = _unroll_cntrl_dbcs(diricontbcvals, diricontfuncs,
                                        time=None, vel=None)
    cmmat, camat, cjt, cj, _, cfv, cfp, _ = dts.\
        condense_sysmatsbybcs(matdict, dbcvals=ccntrlldbcvals,
                              rhsdict=rhsdict, **cndnsmtsdct)

    # ## XXX: looks like this needs treatment
    if return_dictofpstrs:
        gpfvd = dict(V=V, M=M, A=A, J=J, fv=fv, fp=fp,
                     dbcinds=dbcinds, dbcvals=dbcvals, invinds=invinds)

    if fv_tmdp is None:
        def fv_tmdp(time=None, curvel=None, **kw):
            return np.zeros((cnv, 1)), None

    if iniv is None:
        if start_ssstokes:
            # Stokes solution as starting value
            vp_stokes =\
                lau.solve_sadpnt_smw(amat=camat, jmat=cj, jmatT=cjt,
                                     rhsv=cfv,  # + fv_tmdp_cont,
                                     krylov=krylov, krpslvprms=krpslvprms,
                                     krplsprms=krplsprms, rhsp=cfp)
            iniv = vp_stokes[:cnv]
        else:
            raise ValueError('No initial value given')

    datastrdict = dict(time=None, meshp=N, nu=nu,
                       Nts=trange.size-1, data_prfx=data_prfx,
                       semiexpl=treat_nonl_explct)

    if return_as_list:
        clearprvdata = True  # we want the results at hand
    if clearprvdata:
        datastrdict['time'] = '*'
        cdatstr = get_datastring(**datastrdict)
        for fname in glob.glob(cdatstr + '__vel*'):
            os.remove(fname)
        for fname in glob.glob(cdatstr + '__p*'):
            os.remove(fname)

    def _atdct(cdict, t, thing):
        if dictkeysstr:
            cdict.update({'{0}'.format(t): thing})
        else:
            cdict.update({t: thing})

    def _gfdct(cdict, t):
        if dictkeysstr:
            return cdict['{0}'.format(t)]
        else:
            return cdict[t]

    if stokes_flow:
        vel_nwtn_stps = 1
        vel_pcrd_stps = 0
        print('Stokes Flow!')
        comp_nonl_semexp_inig = None
    elif lin_vel_point is None:
        comp_nonl_semexp_inig = True
        if not treat_nonl_explct:
            print(('No linearization point given - explicit' +
                  ' treatment of the nonlinearity in the first Iteration'))

    else:
        cur_linvel_point = lin_vel_point
        comp_nonl_semexp_inig = False

    newtk, norm_nwtnupd = 0, 1

    # check for previously computed velocities
    if useolddata and lin_vel_point is None and not stokes_flow:
        try:
            datastrdict.update(dict(time=trange[-1]))
            cdatstr = get_datastring(**datastrdict)

            norm_nwtnupd = (dou.load_npa(cdatstr + '__norm_nwtnupd')).flatten()
            try:
                if norm_nwtnupd[0] is None:
                    norm_nwtnupd = 1.
            except IndexError:
                norm_nwtnupd = 1.

            dou.load_npa(cdatstr + '__vel')

            print('found vel files')
            print('norm of last Nwtn update: {0}'.format(norm_nwtnupd))
            print('... loaded from ' + cdatstr)

            if norm_nwtnupd < vel_nwtn_tol and not return_dictofvelstrs:
                return
            elif norm_nwtnupd < vel_nwtn_tol or treat_nonl_explct:
                # looks like converged / or semi-expl
                # -- check if all values are there
                # t0:
                datastrdict.update(dict(time=trange[0]))
                cdatstr = get_datastring(**datastrdict)
                dictofvelstrs = {}
                _atdct(dictofvelstrs, trange[0], cdatstr + '__vel')
                if return_dictofpstrs:
                    dictofpstrs = {}

                for t in trange:
                    datastrdict.update(dict(time=t))
                    cdatstr = get_datastring(**datastrdict)
                    # test if the vels are there
                    v_old = dou.load_npa(cdatstr + '__vel')
                    # update the dict
                    _atdct(dictofvelstrs, t, cdatstr + '__vel')
                    if return_dictofpstrs:
                        try:
                            p_old = dou.load_npa(cdatstr + '__p')
                            _atdct(dictofpstrs, t, cdatstr + '__p')
                        except:
                            p_old = get_pfromv(v=v_old, **gpfvd)
                            dou.save_npa(p_old, fstring=cdatstr + '__p')
                            _atdct(dictofpstrs, t, cdatstr + '__p')

                if return_dictofpstrs:
                    return dictofvelstrs, dictofpstrs
                else:
                    return dictofvelstrs

            # comp_nonl_semexp = False

        except IOError:
            norm_nwtnupd = 2
            print('no old velocity data found')

    # def _append_bcs_ornot(vvec):
    #     if output_includes_bcs:  # make the switch here for better readibilit
    #         vwbcs = dts.append_bcs_vec(vvec, vdim=V.dim(),
    #                                    invinds=invinds, diribcs=diribcs)
    #         return vwbcs
    #     else:
    #         return vvec

    def _appbcs(vvec, ccntrlldbcvals):
        return dts.append_bcs_vec(vvec, vdim=V.dim(), invinds=invinds,
                                  bcinds=[dbcinds, glbcntbcinds],
                                  bcvals=[dbcvals, ccntrlldbcvals])

    def _savev(vvec, ccntrlldbcvals, cdatstr):
        vpbc = _appbcs(vvec, ccntrlldbcvals)
        dou.save_npa(vpbc, fstring=cdatstr+'__vel')

    def _get_mats_rhs_ts(mmat=None, dt=None, var_c=None,
                         coeffmat_c=None,
                         coeffmat_n=None,
                         fv_c=None, fv_n=None,
                         umat_c=None, vmat_c=None,
                         umat_n=None, vmat_n=None,
                         impeul=False):
        """ to be tweaked for different int schemes

        """
        solvmat = M + 0.5*dt*coeffmat_n
        rhs = M*var_c + 0.5*dt*(fv_n + fv_c - coeffmat_c*var_c)
        if umat_n is not None:
            matvec = lau.mm_dnssps
            umat = 0.5*dt*umat_n
            vmat = vmat_n
            # TODO: do we really need a PLUS here??'
            rhs = rhs + 0.5*dt*matvec(umat_c, matvec(vmat_c, var_c))
        else:
            umat, vmat = umat_n, vmat_n

        return solvmat, rhs, umat, vmat

    v_old = iniv  # start vector for time integration in every Newtonit
    datastrdict['time'] = trange[0]
    cdatstr = get_datastring(**datastrdict)

    _savev(v_old, ccntrlldbcvals, cdatstr)
    dictofvelstrs = {}
    _atdct(dictofvelstrs, trange[0], cdatstr + '__vel')
    if return_dictofpstrs:
        p_old = get_pfromv(v=v_old, **gpfvd)
        dou.save_npa(p_old, fstring=cdatstr + '__p')
        dictofpstrs = {}
        _atdct(dictofpstrs, trange[0], cdatstr+'__p')
    else:
        p_old = None

    if return_as_list:
        vellist = []
        vellist.append(_appbcs(v_old, ccntrlldbcvals))

    lensect = np.int(np.floor(trange.size/nsects))
    loctrngs = []
    for k in np.arange(nsects-1):
        loctrngs.append(trange[k*lensect: (k+1)*lensect+1])
    loctrngs.append(trange[(nsects-1)*lensect:])
    if addfullsweep:
        loctrngs.append(trange)
        realiniv = np.copy(iniv)
    if nsects == 1:
        loc_nwtn_tol = vel_nwtn_tol
        addfullsweep = False
        loctrngs = [trange]
    if loc_pcrd_stps:
        vel_loc_pcrd_steps = vel_pcrd_stps

    for loctrng in loctrngs:
        dtvec = np.array(loctrng)[1:] - np.array(loctrng)[1:]
        dotdtvec = dtvec[1:] - dtvec[:-1]
        uniformgrid = np.allclose(np.linalg.norm(dotdtvec), 0)
        coeffmatlu = None

        while (newtk < vel_nwtn_stps and norm_nwtnupd > loc_nwtn_tol):
            print('solve the NSE on the interval [{0}, {1}]'.
                  format(loctrng[0], loctrng[-1]))
            v_old = iniv  # start vector for time integration in every Newtonit

            if stokes_flow:
                pcrd_anyone = False
                loc_treat_nonl_explct = None
                newtk = vel_nwtn_stps
            elif comp_nonl_semexp_inig and not treat_nonl_explct:
                pcrd_anyone = False
                loc_treat_nonl_explct = True
                print('explicit treatment of nonl. for initial guess!')
            elif treat_nonl_explct:
                pcrd_anyone = False
                loc_treat_nonl_explct = True
                newtk = vel_nwtn_stps
                print('No Newton iterations - explicit treatment ' +
                      'of the nonlinearity')

            if not comp_nonl_semexp_inig and not treat_nonl_explct:
                if vel_pcrd_stps > 0:
                    vel_pcrd_stps -= 1
                    pcrd_anyone = True
                    print('Picard iterations for initial value -- {0} left'.
                          format(vel_pcrd_stps))
                else:
                    pcrd_anyone = False
                    newtk += 1
                    print('Computing Newton Iteration {0}'.format(newtk))

            try:
                if krpslvprms['krylovini'] == 'old':
                    vp_old = np.vstack([v_old, np.zeros((NP, 1))])
                elif krpslvprms['krylovini'] == 'upd':
                    vp_old = np.vstack([v_old, np.zeros((NP, 1))])
                    vp_new = vp_old
                    cts_old = loctrng[1] - loctrng[0]
            except (TypeError, KeyError):
                pass  # no inival for krylov solver required

            vfile = dolfin.File(vfileprfx+'__timestep.pvd')
            pfile = dolfin.File(pfileprfx+'__timestep.pvd')

            prvoutdict.update(dict(vp=None, vc=iniv, pc=p_old, t=loctrng[0],
                                   dbcvals=[dbcvals, ccntrlldbcvals],
                                   pfile=pfile, vfile=vfile))
            dou.output_paraview(**prvoutdict)

            # ## current values_c for application of trap rule
            if stokes_flow:
                convc_mat_c = sps.csr_matrix((cnv, cnv))
                rhs_con_c = np.zeros((cnv, 1))
                rhsv_conbc_c = np.zeros((cnv, 1))
            else:
                if loc_treat_nonl_explct:
                    ccntrlldbcvals = _unroll_cntrl_dbcs(diricontbcvals,
                                                        diricontfuncs,
                                                        time=None, vel=None)
                    prev_v = _appbcs(v_old, ccntrlldbcvals)
                else:
                    try:
                        prev_v = dou.load_npa(_gfdct(cur_linvel_point,
                                              loctrng[0]))
                    except KeyError:
                        try:
                            prev_v = dou.load_npa(_gfdct(cur_linvel_point,
                                                  None))
                        except TypeError:
                            prev_v = cur_linvel_point[None]
                    prev_v = prev_v[dbcntinvinds]

                convc_mat_c, rhs_con_c, rhsv_conbc_c = \
                    get_v_conv_conts(prev_v=v_old, V=V,
                                     invinds=dbcntinvinds,
                                     semi_explicit=loc_treat_nonl_explct,
                                     dbcinds=[dbcinds, glbcntbcinds],
                                     dbcvals=[dbcvals, ccntrlldbcvals],
                                     Picard=pcrd_anyone)

            cury = None if cv_mat is None else cv_mat.dot(v_old)
            (fv_tmdp_cont,
             fv_tmdp_memory) = fv_tmdp(time=0, curvel=v_old, cury=cury,
                                       memory=fv_tmdp_memory,
                                       **fv_tmdp_params)

            _rhsconvc = 0. if pcrd_anyone else rhs_con_c
            fvn_c = fv + rhsv_conbc_c + _rhsconvc + fv_tmdp_cont

            if closed_loop:
                if static_feedback:
                    mtxtb_c = dou.load_npa(feedbackthroughdict[None]['mtxtb'])
                    w_c = dou.load_npa(feedbackthroughdict[None]['w'])
                else:
                    mtxtb_c = dou.load_npa(feedbackthroughdict[0]['mtxtb'])
                    w_c = dou.load_npa(feedbackthroughdict[0]['w'])

                fvn_c = fvn_c + tb_mat * (tb_mat.T * w_c)
                vmat_c = mtxtb_c.T
                try:
                    umat_c = np.array(tb_mat.todense())
                except AttributeError:
                    umat_c = tb_mat

            else:
                vmat_c = None
                umat_c = None

            norm_nwtnupd = 0
            if verbose:
                # define at which points of time the progress is reported
                nouts = 10  # number of output points
                locnts = loctrng.size  # TODO: trange may be a list...
                filtert = np.arange(0, locnts,
                                    np.int(np.floor(locnts/nouts)))
                loctinstances = loctrng[filtert]
                loctinstances[0] = loctrng[1]
                loctinstances = loctinstances.tolist()
                print('doing the time integration...')
            for tk, t in enumerate(loctrng[1:]):
                cts = t - loctrng[tk]
                datastrdict.update(dict(time=t))
                cdatstr = get_datastring(**datastrdict)
                try:
                    if verbose and t == loctinstances[0]:
                        curtinst = loctinstances.pop(0)
                        # print("runtime: {0} -- t: {1} -- tE: {2:f}".
                        #       format(time.clock(), curtinst, loctrng[-1]))
                        print("runtime: {0:.1f} - t/tE: {1:.2f} - t: {2:.4f}".
                              format(time.clock(), curtinst/loctrng[-1],
                                     curtinst))
                except IndexError:
                    pass  # if something goes wrong, don't stop

                # coeffs and rhs at next time instance
                if stokes_flow:
                    convc_mat_n = sps.csr_matrix((cnv, cnv))
                    rhs_con_n = np.zeros((cnv, 1))
                    rhsv_conbc_n = np.zeros((cnv, 1))
                    prev_v = v_old
                else:
                    if loc_treat_nonl_explct:
                        ccntrlldbcvals = _unroll_cntrl_dbcs(diricontbcvals,
                                                            diricontfuncs,
                                                            time=t, vel=v_old)
                        prev_v = _appbcs(v_old, ccntrlldbcvals)
                    else:
                        try:
                            prev_v = dou.load_npa(_gfdct(cur_linvel_point, t))
                        except KeyError:
                            try:
                                prev_v = dou.load_npa(_gfdct(cur_linvel_point,
                                                             None))
                            except TypeError:
                                prev_v = cur_linvel_point[None]

                    convc_mat_n, rhs_con_n, rhsv_conbc_n = \
                        get_v_conv_conts(prev_v=prev_v, V=V,
                                         invinds=dbcntinvinds,
                                         semi_explicit=loc_treat_nonl_explct,
                                         # dbcinds=[dbcinds, glbcntbcinds],
                                         # dbcvals=[dbcvals, ccntrlldbcvals],
                                         # bcvals were appended at save
                                         Picard=pcrd_anyone)

                cury = None if cv_mat is None else cv_mat.dot(prev_v)
                (fv_tmdp_cont,
                 fv_tmdp_memory) = fv_tmdp(time=t,
                                           curvel=prev_v,
                                           cury=cury,
                                           memory=fv_tmdp_memory,
                                           **fv_tmdp_params)

                _rhsconvn = 0. if pcrd_anyone else rhs_con_n
                fvn_n = fv + rhsv_conbc_n + _rhsconvn + fv_tmdp_cont
<<<<<<< HEAD
                if loc_treat_nonl_explct:
=======
                if loc_treat_nonl_explct and not closed_loop:
>>>>>>> 7fab1a00
                    fvn_c = fv + rhsv_conbc_n + _rhsconvn + fv_tmdp_cont

                if closed_loop:
                    if static_feedback:
                        mtxtb_n = dou.\
                            load_npa(feedbackthroughdict[None]['mtxtb'])
                        w_n = dou.load_npa(feedbackthroughdict[None]['w'])
                        # fb = np.dot(tb_mat*mtxtb_n.T, v_old)
                        # print '\nnorm of feedback: ', np.linalg.norm(fb)
                        # print '\nnorm of v_old: ', np.linalg.norm(v_old)
                    else:
                        mtxtb_n = dou.load_npa(feedbackthroughdict[t]['mtxtb'])
                        w_n = dou.load_npa(feedbackthroughdict[t]['w'])

                    fvn_n = fvn_n + tb_mat * (tb_mat.T * w_n)
                    vmat_n = mtxtb_n.T
                    try:
                        umat_n = np.array(tb_mat.todense())
                    except AttributeError:
                        umat_n = tb_mat

                else:
                    vmat_n = None
                    umat_n = None

                (solvmat, rhsv, umat,
                 vmat) = _get_mats_rhs_ts(mmat=cmmat, dt=cts, var_c=v_old,
                                          coeffmat_c=camat + convc_mat_c,
                                          coeffmat_n=camat + convc_mat_n,
                                          fv_c=fvn_c, fv_n=fvn_n,
                                          umat_c=umat_c, vmat_c=vmat_c,
                                          umat_n=umat_n, vmat_n=vmat_n)

                try:
                    if krpslvprms['krylovini'] == 'old':
                        krpslvprms['x0'] = vp_old
                    elif krpslvprms['krylovini'] == 'upd':
                        vp_oldold = vp_old
                        vp_old = vp_new
                        krpslvprms['x0'] = vp_old + \
                            cts*(vp_old - vp_oldold)/cts_old
                        cts_old = cts
                except (TypeError, KeyError):
                    pass  # no inival for krylov solver required

                if (uniformgrid and (stokes_flow or loc_treat_nonl_explct)
                        and not krylov):
                    if coeffmatlu is None:
                        print('gonna compute an LU of the coefficient ' +
                              'matrix \n and reuse it in the time stepping')
                    vp_new, coeffmatlu = \
                        lau.solve_sadpnt_smw(amat=solvmat, jmat=J, jmatT=JT,
                                             rhsv=rhsv, rhsp=fp,
                                             sadlu=coeffmatlu,
                                             return_alu=True,
                                             umat=umat, vmat=vmat)

                else:
                    vp_new = lau.solve_sadpnt_smw(amat=solvmat,
                                                  jmat=cj, jmatT=cjt,
                                                  rhsv=rhsv,
                                                  rhsp=fp,
                                                  krylov=krylov,
                                                  krpslvprms=krpslvprms,
                                                  krplsprms=krplsprms,
                                                  umat=umat, vmat=vmat)

                # print('v_old : {0} ({1})'.format(np.linalg.norm(v_old),
                #                                  v_old.size))
                v_old = vp_new[:cnv, ]
                # print('v_new : {0} ({1})'.format(np.linalg.norm(v_old),
                #                                  v_old.size))
                # print('v_prv : {0} ({1})'.format(np.linalg.norm(prev_v),
                #                                  prev_v.size))
                (umat_c, vmat_c, fvn_c,
                    convc_mat_c) = umat_n, vmat_n, fvn_n, convc_mat_n

                _savev(v_old, ccntrlldbcvals, cdatstr)
                _atdct(dictofvelstrs, t, cdatstr + '__vel')
                p_new = -1/cts*vp_new[cnv:, ]
                # p was flipped and scaled for symmetry
                if return_dictofpstrs:
                    dou.save_npa(p_new, fstring=cdatstr + '__p')
                    _atdct(dictofpstrs, t, cdatstr + '__p')

                if return_as_list:
                    vellist.append(_appbcs(v_old, ccntrlldbcvals))

                # integrate the Newton error
                if stokes_flow or treat_nonl_explct:
                    norm_nwtnupd = None
                elif comp_nonl_semexp_inig:
                    norm_nwtnupd = 1.
                else:
                    if len(prev_v) > len(invinds):
                        prev_v = prev_v[invinds, :]
                    addtonwtnupd = cts * m_innerproduct(M, v_old - prev_v)
                    norm_nwtnupd += np.float(addtonwtnupd.flatten()[0])
                    if tk > 3:
                        pass
                        # import ipdb; ipdb.set_trace()

                if newtk == vel_nwtn_stps or norm_nwtnupd < loc_nwtn_tol:
                    # paraviewoutput in the (probably) last newton sweep
                    prvoutdict.update(dict(vc=v_old, pc=p_new, t=t))
                    dou.output_paraview(**prvoutdict)

            dou.save_npa(norm_nwtnupd, cdatstr + '__norm_nwtnupd')
            print('\nnorm of current Newton update: {}'.format(norm_nwtnupd))
            # print('\nsaved `norm_nwtnupd(={0})'.format(norm_nwtnupd) +
            #       ' to ' + cdatstr)
            loc_treat_nonl_explct = False
            comp_nonl_semexp_inig = False

            cur_linvel_point = dictofvelstrs

        iniv = v_old
        if not treat_nonl_explct and lin_vel_point is None:
            comp_nonl_semexp_inig = True
        if addfullsweep and loctrng is loctrngs[-2]:
            comp_nonl_semexp_inig = False
            iniv = realiniv
            loc_nwtn_tol = vel_nwtn_tol
        elif loc_pcrd_stps:
            vel_pcrd_stps = vel_loc_pcrd_steps

        norm_nwtnupd = 1.
        newtk = 0

    if return_dictofvelstrs:
        if return_dictofpstrs:
            return dictofvelstrs, dictofpstrs
        else:
            return dictofvelstrs
    elif return_as_list:
        return vellist
    else:
        return


def get_pfromv(v=None, V=None, M=None, A=None, J=None, fv=None, fp=None,
               decouplevp=False, solve_M=None, symmetric=False,
               cgtol=1e-8,
               diribcs=None, dbcinds=None, dbcvals=None, invinds=None,
               **kwargs):
    """ for a velocity `v`, get the corresponding `p`

    Notes
    -----
    Formula is only valid for constant rhs in the continuity equation
    """

    import sadptprj_riclyap_adi.lin_alg_utils as lau

    _, rhs_con, _ = get_v_conv_conts(prev_v=v, V=V, invinds=invinds,
                                     dbcinds=dbcinds, dbcvals=dbcvals,
                                     diribcs=diribcs)

    if decouplevp and symmetric:
        vp = lau.solve_sadpnt_smw(jmat=J, jmatT=J.T,
                                  decouplevp=decouplevp, solve_A=solve_M,
                                  symmetric=symmetric, cgtol=1e-8,
                                  rhsv=-A*v-rhs_con+fv)
        return -vp[J.shape[1]:, :]
    else:
        vp = lau.solve_sadpnt_smw(amat=M, jmat=J, jmatT=J.T,
                                  decouplevp=decouplevp, solve_A=solve_M,
                                  symmetric=symmetric, cgtol=1e-8,
                                  rhsv=-A*v-rhs_con+fv)
        return -vp[J.shape[1]:, :]<|MERGE_RESOLUTION|>--- conflicted
+++ resolved
@@ -1063,11 +1063,7 @@
 
                 _rhsconvn = 0. if pcrd_anyone else rhs_con_n
                 fvn_n = fv + rhsv_conbc_n + _rhsconvn + fv_tmdp_cont
-<<<<<<< HEAD
-                if loc_treat_nonl_explct:
-=======
                 if loc_treat_nonl_explct and not closed_loop:
->>>>>>> 7fab1a00
                     fvn_c = fv + rhsv_conbc_n + _rhsconvn + fv_tmdp_cont
 
                 if closed_loop:
@@ -1166,9 +1162,6 @@
                         prev_v = prev_v[invinds, :]
                     addtonwtnupd = cts * m_innerproduct(M, v_old - prev_v)
                     norm_nwtnupd += np.float(addtonwtnupd.flatten()[0])
-                    if tk > 3:
-                        pass
-                        # import ipdb; ipdb.set_trace()
 
                 if newtk == vel_nwtn_stps or norm_nwtnupd < loc_nwtn_tol:
                     # paraviewoutput in the (probably) last newton sweep
