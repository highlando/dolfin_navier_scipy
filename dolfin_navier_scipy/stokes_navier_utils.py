--- conflicted
+++ resolved
@@ -950,22 +950,12 @@
                     prev_v = prev_v[dbcntinvinds]
 
                 convc_mat_c, rhs_con_c, rhsv_conbc_c = \
-<<<<<<< HEAD
                     get_v_conv_conts(prev_v=prev_v, V=V,
                                      invinds=dbcntinvinds,
+                                     semi_explicit=loc_treat_nonl_explct,
                                      dbcinds=[dbcinds, glbcntbcinds],
                                      dbcvals=[dbcvals, ccntrlldbcvals],
                                      Picard=pcrd_anyone)
-
-                # convc_mat_c, rhs_con_c, rhsv_conbc_c = \
-                #     get_v_conv_conts(prev_v=iniv, invinds=invinds,
-                #                      dbcinds=dbcinds, dbcvals=dbcvals,
-=======
-                    get_v_conv_conts(prev_v=iniv, invinds=invinds,
-                                     semi_explicit=loc_treat_nonl_explct,
-                                     dbcinds=dbcinds, dbcvals=dbcvals,
-                                     V=V, diribcs=diribcs, Picard=pcrd_anyone)
->>>>>>> fe7cb7ec
 
             cury = None if cv_mat is None else cv_mat.dot(v_old)
             (fv_tmdp_cont,
@@ -1030,13 +1020,8 @@
                     rhsv_conbc_n = np.zeros((cnv, 1))
                     prev_v = v_old
                 else:
-<<<<<<< HEAD
-                    if comp_nonl_semexp or comp_nonl_semexp_inig:
-                        prev_v = _appbcs(v_old, ccntrlldbcvals)
-=======
                     if loc_treat_nonl_explct:
                         prev_v = v_old
->>>>>>> fe7cb7ec
                     else:
                         try:
                             prev_v = dou.load_npa(_gfdct(cur_linvel_point, t))
@@ -1046,19 +1031,10 @@
                                                              None))
                             except TypeError:
                                 prev_v = cur_linvel_point[None]
-<<<<<<< HEAD
-                    # prev_v = prev_v[dbcntinvinds]
-=======
-                    convc_mat_n, rhs_con_n, rhsv_conbc_n = \
-                        get_v_conv_conts(prev_v=prev_v, invinds=invinds, V=V,
-                                         semi_explicit=loc_treat_nonl_explct,
-                                         dbcinds=dbcinds, dbcvals=dbcvals,
-                                         diribcs=diribcs, Picard=pcrd_anyone)
->>>>>>> fe7cb7ec
-
                     convc_mat_n, rhs_con_n, rhsv_conbc_n = \
                         get_v_conv_conts(prev_v=prev_v, V=V,
                                          invinds=dbcntinvinds,
+                                         semi_explicit=loc_treat_nonl_explct,
                                          # dbcinds=[dbcinds, glbcntbcinds],
                                          # dbcvals=[dbcvals, ccntrlldbcvals],
                                          # bcvals were appended at save
@@ -1123,16 +1099,6 @@
                 except (TypeError, KeyError):
                     pass  # no inival for krylov solver required
 
-<<<<<<< HEAD
-                vp_new = lau.solve_sadpnt_smw(amat=solvmat,
-                                              jmat=cj, jmatT=cjt,
-                                              rhsv=rhsv,
-                                              rhsp=fp,
-                                              krylov=krylov,
-                                              krpslvprms=krpslvprms,
-                                              krplsprms=krplsprms,
-                                              umat=umat, vmat=vmat)
-=======
                 if loc_treat_nonl_explct and uniformgrid and not krylov:
                     if coeffmatlu is None:
                         print('gonna compute an LU of the coefficient ' +
@@ -1146,14 +1112,13 @@
 
                 else:
                     vp_new = lau.solve_sadpnt_smw(amat=solvmat,
-                                                  jmat=J, jmatT=JT,
+                                                  jmat=cj, jmatT=cjt,
                                                   rhsv=rhsv,
                                                   rhsp=fp,
                                                   krylov=krylov,
                                                   krpslvprms=krpslvprms,
                                                   krplsprms=krplsprms,
                                                   umat=umat, vmat=vmat)
->>>>>>> fe7cb7ec
 
                 v_old = vp_new[:cnv, ]
                 (umat_c, vmat_c, fvn_c,
